--- conflicted
+++ resolved
@@ -35,7 +35,9 @@
     @State private var imagesDelivered: Double = 0
     @State private var imagesToDeliver: Double = 10 // for simulation; replace with your actual value
     @State private var showingStopConfirmation = false
-<<<<<<< HEAD
+    @State private var showCameraView: Bool = false
+    @State private var isCameraAuthorized: Bool = false
+    @State private var showCameraAccessDeniedAlert: Bool = false
 
     private var enabledObjects: String {
         var objects = [String]()
@@ -48,11 +50,6 @@
     private var areAnyObjectsEnabled: Bool {
         detectContainers || detectMobileToilets || detectScaffoldings
     }
-=======
-    @State private var showCameraView: Bool = false
-    @State private var isCameraAuthorized: Bool = false
-    @State private var showCameraAccessDeniedAlert: Bool = false
->>>>>>> 141bbb14
     
     let storageTimer = Timer.publish(every: 120, on: .main, in: .common).autoconnect()
     let deliverToAzureTimer = Timer.publish(every: 120, on: .main, in: .common).autoconnect() // simulate progress every 1 sec
@@ -262,16 +259,13 @@
         .onAppear {
             storageAvailable = getAvailableDiskSpace()
             detectionManager.deliverFilesFromDocuments()
-<<<<<<< HEAD
+            CameraManager.checkAndRequestCameraAccess { authorized in
+                isCameraAuthorized = authorized
+            }
             // TODO: To remove later
             print("detectContainers = \(UserDefaults.standard.bool(forKey: "detectContainers"))")
             print("detectMobileToilets = \(UserDefaults.standard.bool(forKey: "detectMobileToilets"))")
             print("detectScaffoldings = \(UserDefaults.standard.bool(forKey: "detectScaffoldings"))")
-=======
-            CameraManager.checkAndRequestCameraAccess { authorized in
-                isCameraAuthorized = authorized
-            }
->>>>>>> 141bbb14
         }
         
         .onReceive(storageTimer) { _ in
@@ -280,19 +274,12 @@
         .onReceive(deliverToAzureTimer) { _ in
             detectionManager.deliverFilesFromDocuments()
         }
-<<<<<<< HEAD
-=======
-        .onReceive(NotificationCenter.default.publisher(for: UserDefaults.didChangeNotification)) { _ in
-            detectContainers = UserDefaults.standard.bool(forKey: "detectContainers")
-            print("detectContainers updated: \(detectContainers)")
-        }
         .fullScreenCover(isPresented: $showCameraView) {
             CameraViewContainer(isCameraPresented: $showCameraView)
         }
         .alert(isPresented: $showCameraAccessDeniedAlert) {
             CameraManager.showCameraAccessDeniedAlert()
         }
->>>>>>> 141bbb14
     }
 }
 
